version: "{build}"

platform: x64

clone_folder: c:\GOPATH\src\github.com\NebulousLabs\wal

shallow_clone: true

environment:
  GOPATH: c:\GOPATH

branches:
  only:
    - master

install:
  - go version
  - go env
  - go get -d -t ./...

build_script:
<<<<<<< HEAD
  - go test -v
=======
  - go test -v -short -race && go test -v
>>>>>>> 054d7da1
<|MERGE_RESOLUTION|>--- conflicted
+++ resolved
@@ -19,8 +19,4 @@
   - go get -d -t ./...
 
 build_script:
-<<<<<<< HEAD
-  - go test -v
-=======
-  - go test -v -short -race && go test -v
->>>>>>> 054d7da1
+  - go test -v -short -race && go test -v