--- conflicted
+++ resolved
@@ -9,10 +9,6 @@
 	"github.com/NebulousLabs/fastrand"
 )
 
-<<<<<<< HEAD
-// dependencyFaultyDisk implements dependencies that simulate a faulty disk.
-type dependencyFaultyDisk struct {
-=======
 // scrambleData takes some data as input and replaces parts of it randomly with
 // random data
 func scrambleData(d []byte) []byte {
@@ -28,9 +24,8 @@
 	return scrambled
 }
 
-// faultyDiskDependency implements dependencies that simulate a faulty disk.
-type faultyDiskDependency struct {
->>>>>>> 2e9f599b
+// dependencyFaultyDisk implements dependencies that simulate a faulty disk.
+type dependencyFaultyDisk struct {
 	// failDenominator determines how likely it is that a write will fail,
 	// defined as 1/failDenominator. Each write call increments
 	// failDenominator, and it starts at 2. This means that the more calls to
